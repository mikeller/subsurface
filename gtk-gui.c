--- conflicted
+++ resolved
@@ -267,11 +267,7 @@
 static void preferences_dialog(GtkWidget *w, gpointer data)
 {
 	int result;
-<<<<<<< HEAD
-	GtkWidget *dialog, *font, *frame, *box, *vbox;
-=======
-	GtkWidget *dialog, *font, *frame, *box, *button;
->>>>>>> f3134cbb
+	GtkWidget *dialog, *font, *frame, *box, *vbox, *button;
 
 	menu_units = output_units;
 
