#include <stdio.h>
#include <stdlib.h>
#include <stdarg.h>
#include <time.h>

#include "dive.h"
#include "display.h"
#include "divelist.h"

int selected_dive = 0;

#define ROUND_UP(x,y) ((((x)+(y)-1)/(y))*(y))

/*
 * When showing dive profiles, we scale things to the
 * current dive. However, we don't scale past less than
 * 30 minutes or 90 ft, just so that small dives show
 * up as such.
 */
static int round_seconds_up(int seconds)
{
	return MAX(30*60, ROUND_UP(seconds, 60*10));
}

static int round_feet_up(int feet)
{
	return MAX(90, ROUND_UP(feet+5, 15));
}

<<<<<<< HEAD
static void plot_text(cairo_t *cr, int xpos, int ypos, double x, double y, const char *fmt, ...)
=======
typedef struct {
    double r,g,b;
    enum {CENTER,LEFT} allign;
} text_render_options_t;

static void plot_text(cairo_t *cr, text_render_options_t *tro,
		      double x, double y, const char *fmt, ...)
>>>>>>> dfe5133b
{
	cairo_text_extents_t extents;
	char buffer[80];
	va_list args;

	va_start(args, fmt);
	vsnprintf(buffer, sizeof(buffer), fmt, args);
	va_end(args);

	cairo_text_extents(cr, buffer, &extents);

<<<<<<< HEAD
	switch (xpos) {
	case -1:	/* Left-justify */
		break;
	case 0:		/* Center */
		x -= extents.width/2 + extents.x_bearing;
		break;
	case 1:		/* Right-justify */
		x -= extents.width + extents.x_bearing;
		break;
	}
	switch (ypos) {
	case -1:	/* Top-justify */
		break;
	case 0:		/* Center */
		y -= extents.height/2 + extents.y_bearing;
		break;
	case 1:		/* Bottom-justify */
		y += extents.height * 1.2;
		break;
	}
=======
	if (tro->allign == CENTER)
	    x -= extents.width/2 + extents.x_bearing;
	y += extents.height * 1.2;
>>>>>>> dfe5133b

	cairo_move_to(cr, x, y);
	cairo_text_path(cr, buffer);
	cairo_set_source_rgb(cr, 0, 0, 0);
	cairo_stroke(cr);

	cairo_move_to(cr, x, y);
	cairo_set_source_rgb(cr, tro->r, tro->g, tro->b);
	cairo_show_text(cr, buffer);
}

/*
 * Find the next maximum point in a 10-minute window.
 *
 * We exit early if we hit "enough" of a depth reversal,
 * which is roughly 10 feet.
 */
static int next_minmax(struct dive *dive, int index, int minmax)
{
	const int enough = 3000;
	int timelimit, depthlimit, result;
	struct sample *sample = dive->sample + index;

	if (index >= dive->samples)
		return 0;

	timelimit = 24*60*60;
	depthlimit = sample->depth.mm;
	result = 0;

	for (;;) {
		int time, depth;

		index++;
		sample++;
		if (index >= dive->samples)
			break;
		time = sample->time.seconds;
		depth = sample->depth.mm;
		if (time > timelimit)
			break;

		if (minmax) {
			if (depth <= depthlimit) {
				if (depthlimit - depth > enough)
					break;
				continue;
			}
		} else {
			if (depth >= depthlimit) {
				if (depth - depthlimit > enough)
					break;
				continue;
			}
		}

		result = index;
		depthlimit = depth;
		/* Look up to ten minutes into the future */
		timelimit = time + 600;
	}
	return result;
}

/* Scale to 0,0 -> maxx,maxy */
#define SCALE(x,y) (x)*maxx/scalex+topx,(y)*maxy/scaley+topy

static void plot_depth_text(struct dive *dive, cairo_t *cr,
	double topx, double topy, double maxx, double maxy)
{
	double scalex, scaley;
	int maxtime, maxdepth;
	int i;

	/* Get plot scaling limits */
	maxtime = round_seconds_up(dive->duration.seconds);
	maxdepth = round_feet_up(to_feet(dive->maxdepth));

	scalex = maxtime;
	scaley = maxdepth;

	cairo_set_font_size(cr, 14);
	cairo_set_source_rgb(cr, 1, 0.2, 0.2);
	i = 0;
	while ((i = next_minmax(dive, i, 1)) != 0) {
		text_render_options_t tro = {1.0, 0.2, 0.2, CENTER};
		struct sample *sample = dive->sample+i;
		int sec = sample->time.seconds;
		int depth = to_feet(sample->depth);

<<<<<<< HEAD
		plot_text(cr, 0, 1, SCALE(sec, depth), "%d ft", depth);
=======
		plot_text(cr, &tro, SCALE(sec, depth), "%d ft", depth);
>>>>>>> dfe5133b
		i = next_minmax(dive, i, 0);
		if (!i)
			break;
	}
}

static void plot_depth_profile(struct dive *dive, cairo_t *cr,
	double topx, double topy, double maxx, double maxy)
{
	double scalex, scaley;
	int begins, sec, depth;
	int i, samples;
	struct sample *sample;
	int maxtime, maxdepth;

	samples = dive->samples;
	if (!samples)
		return;

	cairo_set_line_width(cr, 2);

	/* Get plot scaling limits */
	maxtime = round_seconds_up(dive->duration.seconds);
	maxdepth = round_feet_up(to_feet(dive->maxdepth));

	/* Time markers: every 5 min */
	scalex = maxtime;
	scaley = 1.0;
	for (i = 5*60; i < maxtime; i += 5*60) {
		cairo_move_to(cr, SCALE(i, 0));
		cairo_line_to(cr, SCALE(i, 1));
	}

	/* Depth markers: every 15 ft */
	scalex = 1.0;
	scaley = maxdepth;
	cairo_set_source_rgba(cr, 1, 1, 1, 0.5);
	for (i = 15; i < maxdepth; i += 15) {
		cairo_move_to(cr, SCALE(0, i));
		cairo_line_to(cr, SCALE(1, i));
	}
	cairo_stroke(cr);

	/* Show mean depth */
	cairo_set_source_rgba(cr, 1, 0.2, 0.2, 0.40);
	cairo_move_to(cr, SCALE(0, to_feet(dive->meandepth)));
	cairo_line_to(cr, SCALE(1, to_feet(dive->meandepth)));
	cairo_stroke(cr);

	scalex = maxtime;

	sample = dive->sample;
	cairo_set_source_rgba(cr, 1, 0.2, 0.2, 0.80);
	begins = sample->time.seconds;
	cairo_move_to(cr, SCALE(sample->time.seconds, to_feet(sample->depth)));
	for (i = 1; i < dive->samples; i++) {
		sample++;
		sec = sample->time.seconds;
		depth = to_feet(sample->depth);
		cairo_line_to(cr, SCALE(sec, depth));
	}
	scaley = 1.0;
	cairo_line_to(cr, SCALE(sec, 0));
	cairo_line_to(cr, SCALE(begins, 0));
	cairo_close_path(cr);
	cairo_set_source_rgba(cr, 1, 0.2, 0.2, 0.20);
	cairo_fill_preserve(cr);
	cairo_set_source_rgba(cr, 1, 0.2, 0.2, 0.80);
	cairo_stroke(cr);
}

/* gets both the actual start and end pressure as well as the scaling factors */
static int get_cylinder_pressure_range(struct dive *dive, double *scalex, double *scaley,
				       double *startp, double *endp)
{
	int i;
	double min, max;
	double bar;

	*scalex = round_seconds_up(dive->duration.seconds);

	max = 0;
	min = 5000;
	if (startp)
	    *startp = *endp = 0.0;

	for (i = 0; i < dive->samples; i++) {
		struct sample *sample = dive->sample + i;

		/* FIXME! We only track cylinder 0 right now */
		if (sample->cylinderindex)
			continue;
		if (!sample->cylinderpressure.mbar)
			continue;
		bar = sample->cylinderpressure.mbar;
		if (bar != 0.0 && startp && *startp == 0.0)
		    *startp = bar;
		if (bar < min)
			min = bar;
		if (bar > max)
			max = bar;
	}
	if (endp)
	    *endp = bar;
	if (!max)
		return 0;
	*scaley = max * 1.5;
	return 1;
}

static void plot_cylinder_pressure(struct dive *dive, cairo_t *cr,
	double topx, double topy, double maxx, double maxy)
{
	int i, sec = -1;
	double scalex, scaley;

	if (!get_cylinder_pressure_range(dive, &scalex, &scaley, NULL, NULL))
		return;

	cairo_set_source_rgba(cr, 0.2, 1.0, 0.2, 0.80);

	cairo_move_to(cr, SCALE(0, dive->cylinder[0].start.mbar));
	for (i = 1; i < dive->samples; i++) {
		int mbar;
		struct sample *sample = dive->sample + i;

		mbar = sample->cylinderpressure.mbar;
		if (!mbar)
			continue;
		sec = sample->time.seconds;
		cairo_line_to(cr, SCALE(sec, mbar));
	}
	/*
	 * We may have "surface time" events, in which case we don't go
	 * back to dive duration
	 */
	if (sec < dive->duration.seconds)
		cairo_line_to(cr, SCALE(dive->duration.seconds, dive->cylinder[0].end.mbar));
	cairo_stroke(cr);
}

<<<<<<< HEAD
/*
 * Return air usage (in liters).
 */
static double calculate_airuse(struct dive *dive)
{
	double airuse = 0;
	int i;

	for (i = 0; i < MAX_CYLINDERS; i++) {
		cylinder_t *cyl = dive->cylinder + i;
		int size = cyl->type.size.mliter;
		double kilo_atm;

		if (!size)
			continue;

		kilo_atm = (cyl->start.mbar - cyl->end.mbar) / 1013250.0;

		/* Liters of air at 1 atm == milliliters at 1k atm*/
		airuse += kilo_atm * size;
	}
	return airuse;
}

static void plot_info(struct dive *dive, cairo_t *cr,
	double topx, double topy, double maxx, double maxy)
{
	const double liters_per_cuft = 28.317;
	double airuse;

	airuse = calculate_airuse(dive);
	if (!airuse)
		return;

	/* I really need to start addign some unit setting thing */
	airuse /= liters_per_cuft;
	plot_text(cr, 1, 0, maxx*0.95, maxy*0.9, "cuft: %4.2f", airuse);
	if (dive->duration.seconds) {
		double pressure = 1 + (dive->meandepth.mm / 10000.0);
		double sac = airuse / pressure * 60 / dive->duration.seconds;
		plot_text(cr, 1, 0, maxx*0.95, maxy*0.95, "SAC: %4.2f", sac);
=======

static void plot_cylinder_pressure_text(struct dive *dive, cairo_t *cr,
	double topx, double topy, double maxx, double maxy)
{
	double scalex, scaley;
	double startp,endp;

	cairo_set_font_size(cr, 10);

	if (get_cylinder_pressure_range(dive, &scalex, &scaley,
					&startp, &endp)) {
		text_render_options_t tro = {0.2, 1.0, 0.2, LEFT};
		plot_text(cr, &tro, SCALE(0, startp), "%3.0f bar", startp/1000.0);
		plot_text(cr, &tro, SCALE(dive->duration.seconds, endp),
			  "%3.0f bar", endp/1000.0);
>>>>>>> dfe5133b
	}
}

static void plot(cairo_t *cr, int w, int h, struct dive *dive)
{
	double topx, topy, maxx, maxy;
	double scalex, scaley;

	topx = w / 20.0;
	topy = h / 20.0;
	maxx = (w - 2*topx);
	maxy = (h - 2*topy);

	/* Cylinder pressure plot */
	plot_cylinder_pressure(dive, cr, topx, topy, maxx, maxy);

	/* Depth profile */
	plot_depth_profile(dive, cr, topx, topy, maxx, maxy);

	/* Text on top of all graphs.. */
	plot_depth_text(dive, cr, topx, topy, maxx, maxy);
	plot_cylinder_pressure_text(dive, cr, topx, topy, maxx, maxy);

	/* And info box in the lower right corner.. */
	plot_info(dive, cr, topx, topy, maxx, maxy);

	/* Bounding box last */
	scalex = scaley = 1.0;
	cairo_set_source_rgb(cr, 1, 1, 1);
	cairo_move_to(cr, SCALE(0,0));
	cairo_line_to(cr, SCALE(0,1));
	cairo_line_to(cr, SCALE(1,1));
	cairo_line_to(cr, SCALE(1,0));
	cairo_close_path(cr);
	cairo_stroke(cr);

}

static gboolean expose_event(GtkWidget *widget, GdkEventExpose *event, gpointer data)
{
	struct dive *dive = current_dive;
	cairo_t *cr;
	int w,h;

	w = widget->allocation.width;
	h = widget->allocation.height;

	cr = gdk_cairo_create(widget->window);
	cairo_set_source_rgb(cr, 0, 0, 0);
	cairo_paint(cr);

	if (dive)
		plot(cr, w, h, dive);

	cairo_destroy(cr);

	return FALSE;
}

GtkWidget *dive_profile_widget(void)
{
	GtkWidget *da;

	da = gtk_drawing_area_new();
	gtk_widget_set_size_request(da, 450, 350);
	g_signal_connect(da, "expose_event", G_CALLBACK(expose_event), NULL);

	return da;
}<|MERGE_RESOLUTION|>--- conflicted
+++ resolved
@@ -27,9 +27,6 @@
 	return MAX(90, ROUND_UP(feet+5, 15));
 }
 
-<<<<<<< HEAD
-static void plot_text(cairo_t *cr, int xpos, int ypos, double x, double y, const char *fmt, ...)
-=======
 typedef struct {
     double r,g,b;
     enum {CENTER,LEFT} allign;
@@ -37,7 +34,6 @@
 
 static void plot_text(cairo_t *cr, text_render_options_t *tro,
 		      double x, double y, const char *fmt, ...)
->>>>>>> dfe5133b
 {
 	cairo_text_extents_t extents;
 	char buffer[80];
@@ -49,32 +45,9 @@
 
 	cairo_text_extents(cr, buffer, &extents);
 
-<<<<<<< HEAD
-	switch (xpos) {
-	case -1:	/* Left-justify */
-		break;
-	case 0:		/* Center */
-		x -= extents.width/2 + extents.x_bearing;
-		break;
-	case 1:		/* Right-justify */
-		x -= extents.width + extents.x_bearing;
-		break;
-	}
-	switch (ypos) {
-	case -1:	/* Top-justify */
-		break;
-	case 0:		/* Center */
-		y -= extents.height/2 + extents.y_bearing;
-		break;
-	case 1:		/* Bottom-justify */
-		y += extents.height * 1.2;
-		break;
-	}
-=======
 	if (tro->allign == CENTER)
 	    x -= extents.width/2 + extents.x_bearing;
 	y += extents.height * 1.2;
->>>>>>> dfe5133b
 
 	cairo_move_to(cr, x, y);
 	cairo_text_path(cr, buffer);
@@ -165,11 +138,7 @@
 		int sec = sample->time.seconds;
 		int depth = to_feet(sample->depth);
 
-<<<<<<< HEAD
-		plot_text(cr, 0, 1, SCALE(sec, depth), "%d ft", depth);
-=======
 		plot_text(cr, &tro, SCALE(sec, depth), "%d ft", depth);
->>>>>>> dfe5133b
 		i = next_minmax(dive, i, 0);
 		if (!i)
 			break;
@@ -311,7 +280,6 @@
 	cairo_stroke(cr);
 }
 
-<<<<<<< HEAD
 /*
  * Return air usage (in liters).
  */
@@ -339,6 +307,7 @@
 static void plot_info(struct dive *dive, cairo_t *cr,
 	double topx, double topy, double maxx, double maxy)
 {
+	text_render_options_t tro = {0.2, 1.0, 0.2, LEFT};
 	const double liters_per_cuft = 28.317;
 	double airuse;
 
@@ -348,12 +317,13 @@
 
 	/* I really need to start addign some unit setting thing */
 	airuse /= liters_per_cuft;
-	plot_text(cr, 1, 0, maxx*0.95, maxy*0.9, "cuft: %4.2f", airuse);
+	plot_text(cr, &tro, maxx*0.95, maxy*0.9, "cuft: %4.2f", airuse);
 	if (dive->duration.seconds) {
 		double pressure = 1 + (dive->meandepth.mm / 10000.0);
 		double sac = airuse / pressure * 60 / dive->duration.seconds;
-		plot_text(cr, 1, 0, maxx*0.95, maxy*0.95, "SAC: %4.2f", sac);
-=======
+		plot_text(cr, &tro, maxx*0.95, maxy*0.95, "SAC: %4.2f", sac);
+	}
+}
 
 static void plot_cylinder_pressure_text(struct dive *dive, cairo_t *cr,
 	double topx, double topy, double maxx, double maxy)
@@ -369,7 +339,6 @@
 		plot_text(cr, &tro, SCALE(0, startp), "%3.0f bar", startp/1000.0);
 		plot_text(cr, &tro, SCALE(dive->duration.seconds, endp),
 			  "%3.0f bar", endp/1000.0);
->>>>>>> dfe5133b
 	}
 }
 
